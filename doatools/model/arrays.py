--- conflicted
+++ resolved
@@ -478,15 +478,9 @@
         if bases is None:
             # Use d0 to generate bases.
             if np.isscalar(d0):
-<<<<<<< HEAD
-                d0 = np.full((indices.shape[1],), d0, dtype=np.float32)
-            else:
-                d0 = np.array(d0, dtype=np.float32)
-=======
                 d0 = np.full((indices.shape[1],), d0, dtype=np.float64)
             else:
                 d0 = np.array(d0, dtype=np.float64)
->>>>>>> 3f73fdd6
             if d0.ndim > 1 or indices.shape[1] < d0.size:
                 raise ValueError(
                     'd0 must be a scalar or a list-like object of length {0}.'
