import numpy as np

from .core import SpectrumBasedEstimatorBase, get_noise_subspace, \
    ensure_covariance_size, ensure_n_resolvable_sources
from ..model.sources import FarField1DSourcePlacement


def f_music(A, En):
    r"""Computes the classical MUSIC spectrum
    
    This is a vectorized implementation of the spectrum function:

    .. math::
        P_{\mathrm{MUSIC}}(\theta)
        = \frac{1}{\mathbf{a}^H(\theta) \mathbf{E}_\mathrm{n}
                   \mathbf{E}_\mathrm{n}^H \mathbf{a}(\theta)}

    Args:
        A: m x k steering matrix of candidate direction-of-arrivals, where
            m is the number of sensors and k is the number of candidate
            direction-of-arrivals.
        En: m x d matrix of noise eigenvectors, where d is the dimension of the
            noise subspace.
    """
    v = En.T.conj() @ A
    return np.reciprocal(np.sum(v * v.conj(), axis=0).real)

class MUSIC(SpectrumBasedEstimatorBase):
    """Creates a spectrum-based MUSIC estimator.
    
    The MUSIC spectrum is computed on a predefined-grid using
    :meth:`~doatools.estimation.music.f_music`, and the source locations are
    estimated by identifying the peaks.

    Args:
        array (~doatools.model.arrays.ArrayDesign): Array design.
        wavelength (float): Wavelength of the carrier wave.
        search_grid (~doatools.estimation.grid.SearchGrid): The search grid
            used to locate the sources.
        **kwargs: Other keyword arguments supported by
            :class:`~doatools.estimation.core.SpectrumBasedEstimatorBase`.
    
    References:
        [1] R. Schmidt, "Multiple emitter location and signal parameter
        estimation," IEEE Transactions on Antennas and Propagation,
        vol. 34, no. 3, pp. 276-280, Mar. 1986.
    """

    def __init__(self, array, wavelength, search_grid, **kwargs):
        super().__init__(array, wavelength, search_grid, **kwargs)
        
    def estimate(self, R, k, **kwargs):
        """Estimates the source locations from the given covariance matrix.

        Args:
            R (~numpy.ndarray): Covariance matrix input. The size of R must
                match that of the array design used when creating this
                estimator.
            k (int): Expected number of sources.
            return_spectrum (bool): Set to ``True`` to also output the spectrum
                for visualization. Default value if ``False``.
            refine_estimates (bool): Set to True to enable grid refinement to
                obtain potentially more accurate estimates.
            refinement_density (int): Density of the refinement grids. Higher
                density values lead to denser refinement grids and increased
                computational complexity. Default value is 10.
            refinement_iters (int): Number of refinement iterations. More
                iterations generally lead to better results, at the cost of
                increased computational complexity. Default value is 3.
        
        Returns:
            A tuple with the following elements.

            * resolved (:class:`bool`): A boolean indicating if the desired
              number of sources are found. This flag does **not** guarantee that
              the estimated source locations are correct. The estimated source
              locations may be completely wrong!
              If resolved is False, both ``estimates`` and ``spectrum`` will be
              ``None``.
            * estimates (:class:`~doatools.model.sources.SourcePlacement`):
              A :class:`~doatools.model.sources.SourcePlacement` instance of the
              same type as the one used in the search grid, represeting the
              estimated source locations. Will be ``None`` if resolved is
              ``False``.
            * spectrum (:class:`~numpy.ndarray`): An numpy array of the same
              shape of the specified search grid, consisting of values evaluated
              at the grid points. Only present if ``return_spectrum`` is
              ``True``.
        """
        ensure_covariance_size(R, self._array)
        ensure_n_resolvable_sources(k, self._array.size - 1)
        En = get_noise_subspace(R, k)
        return self._estimate(lambda A: f_music(A, En), k, **kwargs)

class RootMUSIC1D:
    """Creates a root-MUSIC estimator for uniform linear arrays.

    Args:
        wavelength (float): Wavelength of the carrier wave.

    References:
        [1] A. Barabell, "Improving the resolution performance of
        eigenstructure-based direction-finding algorithms," ICASSP '83. IEEE
        International Conference on Acoustics, Speech, and Signal Processing,
        Boston, Massachusetts, USA, 1983, pp. 336-339.

        [2] B. D. Rao and K. V. S. Hari, "Performance analysis of Root-Music,"
        IEEE Transactions on Acoustics, Speech, and Signal Processing, vol. 37,
        no. 12, pp. 1939-1949, Dec. 1989.
    """

    def __init__(self, wavelength):
        self._wavelength = wavelength

    def estimate(self, R, k, d0=None, unit='rad'):
        """Estimates the direction-of-arrivals of 1D far-field sources.

        Args:
            R (~numpy.ndarray): Covariance matrix input. This covariance matrix
                must be obtained using a uniform linear array.
            k (int): Expected number of sources.
            d0 (float): Inter-element spacing of the uniform linear array used
                to obtain ``R``. If not specified, it will be set to one half
                of the ``wavelength`` used when creating this estimator.
                Default value is ``None``.
            unit (str): Unit of the estimates. Default value is ``'rad'``.
                See :class:`~doatools.model.sources.FarField1DSourcePlacement`
                for more details on valid units.
        
        Returns:
            A tuple with the following elements.

            * resolved (:class:`bool`): ``True`` only if the rooting algorithm
              successfully finds ``k`` roots inside the unit circle. This flag
              does **not** guarantee that the estimated source locations are
              correct. The estimated source locations may be completely wrong!
              If resolved is False, ``estimates`` will be ``None``.
            * estimates (:class:`~doatools.model.sources.FarField1DSourcePlacement`):
              A :class:`~doatools.model.sources.FarField1DSourcePlacement`
              recording the estimated source locations. Will be ``None`` if
              resolved is ``False``.
        """
        if R.ndim != 2 or R.shape[0] != R.shape[1]:
            raise ValueError('R should be a square matrix.')
        m = R.shape[0]
        ensure_n_resolvable_sources(k, m - 1)
        if d0 is None:
            d0 = self._wavelength / 2.0
        En = get_noise_subspace(R, k)
        # Compute the coefficients for the polynomial.
        C = En @ En.T.conj()
<<<<<<< HEAD
        coeff = np.zeros((m - 1,), dtype=np.complex64)
=======
        coeff = np.zeros((m - 1,), dtype=np.complex128)
>>>>>>> 3f73fdd6
        for i in range(1, m):
            coeff[i - 1] += np.sum(np.diag(C, i))
        coeff = np.hstack((coeff[::-1], np.sum(np.diag(C)), coeff.conj()))
        # Find the roots of the polynomial.
        z = np.roots(coeff)
        # Find k points inside the unit circle that are also closest to the unit
        # circle.
        nz = len(z)
        mask = np.ones((nz,), dtype=np.bool_)
        for i in range(nz):
            absz = abs(z[i])
            if absz > 1.0:
                # Outside the unit circle.
                mask[i] = False
            elif absz == 1.0:
                # On the unit circle. Need to find the closest point and remove
                # it.
                idx = -1
                dist = np.inf
                for j in range(nz):
                    if j != i and mask[j]:
                        cur_dist = abs(z[i] - z[j])
                        if cur_dist < dist:
                            dist = cur_dist
                            idx = j
                if idx < 0:
                    raise RuntimeError('Unpaired point found on the unit circle, which is impossible.')
                mask[idx] = False
        z = z[mask]
        sorted_indices = np.argsort(1.0 - np.abs(z))
        if len(z) < k:
            return False, None
        else:
            z = z[sorted_indices[:k]]
            return True, FarField1DSourcePlacement.from_z(z, self._wavelength, d0, unit)<|MERGE_RESOLUTION|>--- conflicted
+++ resolved
@@ -1,9 +1,10 @@
 import numpy as np
-
+from math import ceil
+from scipy.signal import find_peaks
+import warnings
+from ..model.sources import FarField1DSourcePlacement
 from .core import SpectrumBasedEstimatorBase, get_noise_subspace, \
-    ensure_covariance_size, ensure_n_resolvable_sources
-from ..model.sources import FarField1DSourcePlacement
-
+                  ensure_covariance_size, ensure_n_resolvable_sources
 
 def f_music(A, En):
     r"""Computes the classical MUSIC spectrum
@@ -149,11 +150,7 @@
         En = get_noise_subspace(R, k)
         # Compute the coefficients for the polynomial.
         C = En @ En.T.conj()
-<<<<<<< HEAD
-        coeff = np.zeros((m - 1,), dtype=np.complex64)
-=======
         coeff = np.zeros((m - 1,), dtype=np.complex128)
->>>>>>> 3f73fdd6
         for i in range(1, m):
             coeff[i - 1] += np.sum(np.diag(C, i))
         coeff = np.hstack((coeff[::-1], np.sum(np.diag(C)), coeff.conj()))
