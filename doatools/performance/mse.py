import numpy as np
from ..model.arrays import UniformLinearArray
from ..model.sources import FarField1DSourcePlacement
from ..model.coarray import WeightFunction1D
from .utils import unify_p_to_matrix, unify_p_to_vector, reduce_output_matrix

def ecov_music_1d(array, sources, wavelength, P, sigma, n_snapshots=1,
                  perturbations='all', return_mode='full'):
    """Computes the asymptotic covariance matrix of the estimation errors of
    the classical MUSIC algorithm.

    Args:
        array (~doatools.model.arrays.ArrayDesign): Array design.
        wavelength (float): Wavelength of the carrier wave.
        sources (~doatools.model.sources.FarField1DSourcePlacement):
            Source locations.
        p (float or ~numpy.ndarray): The power of the source signals. Can be

            1. A scalar if all sources are uncorrelated and share the same
               power.
            2. A 1D numpy array if all sources are uncorrelated but have
               different powers.
            3. A 2D numpy array representing the source covariance matrix.
        
        sigma (float): Variance of the additive noise.
        n_snapshots (int): Number of snapshots. Default value is 1.
        perturbations (str): Specifies which perturbations are considered when
            constructing the steering matrix. Possible values include ``'all'``,
            ``'known'``, and ``'none'``. Default value is ``'all'``.
            See :meth:`~doatools.model.arrays.ArrayDesign.steering_matrix`
            for more details.
        return_mode (str): Can be one of the following:
            
            1. ``'full'``: returns the full covariance matrix.
            2. ``'diag'``: returns only the diagonals of the covariance matrix.
            3. ``'mean_diag'``: returns the mean of the diagonals of the
               covariance matrix.
        
            Default value is ``'full'``.
    
    Returns:
        Depending on ``'return_mode'``, can be the full covariance matrix, the
        diagonals of the covariance matrix, or the mean of the diagonals of the
        covariance matrix.

    References:
        [1] P. Stoica and A. Nehorai, "MUSIC, maximum likelihood, and Cramér-Rao
        bound: further results and comparisons," IEEE Transactions on Acoustics,
        Speech and Signal Processing, vol. 38, no. 12, pp. 2140-2150, Dec. 1990.
        
        [2] P. Stoica and A. Nehorai, "MUSIC, maximum likelihood, and Cramér-Rao
        bound," IEEE Transactions on Acoustics, Speech and Signal Processing,
        vol. 37, no. 5, pp. 720-741, May 1989.
    """
    if not isinstance(sources, FarField1DSourcePlacement):
        raise ValueError('Sources must be far-field and 1D.')
    k = sources.size
    if k >= array.size:
        raise ValueError('Too many sources.')
    P = unify_p_to_matrix(P, k)
    A, D = array.steering_matrix(sources, wavelength, True, perturbations)
    A_H = A.conj().T
    AHA = A_H @ A
    # Compute the H matrix.
    # H = D^H (I - A (A^H A)^{-1} A^H) D
    H = D.conj().T @ (np.eye(array.size) - A @ np.linalg.solve(AHA, A_H)) @ D
    # Compute the B matrix.
    # B = P^{-1} + \sigma P^{-1} (A^H A)^{-1} P^{-1} 
    P_inv = np.linalg.inv(P)
    B = P_inv @ (np.eye(k) + sigma * np.linalg.solve(AHA, P_inv))
    # Compute the asymptotic covariance.
    # C = \sigma/(2N) (H \odot I)^{-1} Re(H \odot B^T) (H \odot I)^{-1}
    h = np.reciprocal(np.diag(H).real)
    C = (sigma / 2.0 / n_snapshots) * ((H * B.T).real * np.outer(h, h))
    return reduce_output_matrix(C, return_mode)

def ecov_coarray_music_1d(array, sources, wavelength, p, sigma, n_snapshots=1,
                          return_mode='full'):
    """Computes the asymptotic covariance matrix of the estimation errors of the
    coarray-based MUSIC algorithm, SS-MUSIC or DA-MUSIC.

    Args:
        array (~doatools.model.arrays.ArrayDesign): Array design.
        wavelength (float): Wavelength of the carrier wave.
        sources (~doatools.model.sources.FarField1DSourcePlacement):
            Source locations.
        p (float or ~numpy.ndarray): The power of the source signals. Can be

            1. A scalar if all sources are uncorrelated and share the same
               power.
            2. A 1D numpy array if all sources are uncorrelated but have
               different powers.
            3. A 2D numpy array representing the source covariance matrix.
               Only the diagonal elements will be used.
        
        sigma (float): Variance of the additive noise.
        n_snapshots (int): Number of snapshots. Default value is 1.
        return_mode (str): Can be one of the following:
            
            1. ``'full'``: returns the full covariance matrix.
            2. ``'diag'``: returns only the diagonals of the covariance matrix.
            3. ``'mean_diag'``: returns the mean of the diagonals of the
               covariance matrix.
        
            Default value is ``'full'``.
    
    Returns:
        Depending on ``'return_mode'``, can be the full covariance matrix, the
        diagonals of the covariance matrix, or the mean of the diagonals of the
        covariance matrix.
        
    References:
        [1] M. Wang and A. Nehorai, "Coarrays, MUSIC, and the Cramér-Rao Bound,"
        IEEE Transactions on Signal Processing, vol. 65, no. 4, pp. 933-946,
        Feb. 2017.
    """
    if not isinstance(sources, FarField1DSourcePlacement):
        raise ValueError('Sources must be far-field and 1D.')
    if array.is_perturbed:
        raise ValueError('Array cannot have any perturbation.')
    k = sources.size
    p = unify_p_to_vector(p, k)
    m = array.size
    # TODO: potential optimizations with sparse matrices
    # Generate the coarray selection matrix.
    wf = WeightFunction1D(array)
    F = wf.get_coarray_selection_matrix()
    # Check the number of sources.
    m_v = (F.shape[0] + 1) // 2
    if k >= m_v:
        raise ValueError('Too many sources.')
    # Compute the covariance matrix of the physical array.
    A = array.steering_matrix(sources, wavelength)
    R_ideal = (A * p) @ A.conj().T + sigma * np.eye(m)
    # Compute virtual array related variable.
    arr_virtual = UniformLinearArray(m_v, wavelength / 2.0)
    Av, DAv = arr_virtual.steering_matrix(sources, wavelength, True)
    Rss_ideal = (Av * p) @ Av.conj().T + sigma * np.eye(m_v)
    # Construct the subarray selection matrices.
    G = np.zeros((m_v * m_v, 2 * m_v - 1))
    for ii in range(0, m_v):
        for jj in range(0, m_v):
            G[ii * m_v + jj, m_v - ii + jj - 1] = 1.0
    # Get the noise subspace of the ideal augmented covariance matrix.
    _, E = np.linalg.eigh(Rss_ideal)
    En = E[:,:-k]
    En_H = En.conj().T
    proj_En = En @ En_H
    # Evalute xi_k.
    GF_T = (G @ F).T
<<<<<<< HEAD
    Xi_g = np.zeros((m * m, k), dtype=np.complex64)
=======
    Xi_g = np.zeros((m * m, k), dtype=np.complex128)
>>>>>>> 3f73fdd6
    pinv_Av = np.linalg.pinv(Av)
    for kk in range(k):
        d_ak = DAv[:,kk]
        alpha_k = -pinv_Av[kk, :].T / p[kk]
        beta_k = proj_En @ d_ak
        gamma_k = (beta_k.conj().T @ beta_k).real
        Xi_g[:, kk] = GF_T @ np.kron(beta_k, alpha_k) / gamma_k
    # Evaluate C.
    C = (Xi_g.conj().T @ np.kron(R_ideal, R_ideal.T) @ Xi_g).real / n_snapshots
    return reduce_output_matrix(C, return_mode)<|MERGE_RESOLUTION|>--- conflicted
+++ resolved
@@ -148,11 +148,7 @@
     proj_En = En @ En_H
     # Evalute xi_k.
     GF_T = (G @ F).T
-<<<<<<< HEAD
-    Xi_g = np.zeros((m * m, k), dtype=np.complex64)
-=======
     Xi_g = np.zeros((m * m, k), dtype=np.complex128)
->>>>>>> 3f73fdd6
     pinv_Av = np.linalg.pinv(Av)
     for kk in range(k):
         d_ak = DAv[:,kk]
